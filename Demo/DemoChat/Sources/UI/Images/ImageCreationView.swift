//
//  ImageCreationView.swift
//  DemoChat
//
//  Created by Aled Samuel on 24/04/2023.
//

import SwiftUI
import OpenAI

public struct ImageCreationView: View {
    @ObservedObject var store: ImageStore
    
    @State private var prompt: String = ""
    @State private var n: Int = 1
<<<<<<< HEAD
    @State private var size: ImagesQuery.Size
=======
    @State private var size = ImagesQuery.Size.allCases.first!
>>>>>>> 224f4ef6

    private var sizes = ImagesQuery.Size.allCases
    
    public init(store: ImageStore) {
        self.store = store
        size = sizes[0]
    }
    
    public var body: some View {
        List {
            Section {
                HStack {
                    Text("Prompt")
                    Spacer()
                    TextEditor(text: $prompt)
                        .multilineTextAlignment(.trailing)
                }
                HStack {
                    Stepper("Amount: \(n)", value: $n, in: 1...10)
                }
                HStack {
                    Picker("Size", selection: $size) {
                        ForEach(sizes, id: \.self) {
                            Text($0.rawValue)
                        }
                    }
                }
            }
            Section {
                HStack {
                    Button("Create Image" + (n == 1 ? "" : "s")) {
                        Task {
                            let query = ImagesQuery(prompt: prompt, n: n, size: size)
                            await store.images(query: query)
                        }
                    }
                    .foregroundColor(.accentColor)
                    Spacer()
                }
            }
            if !$store.images.isEmpty {
                Section("Images") {
                    ForEach($store.images, id: \.url) { image in
                        let urlString = image.wrappedValue.url ?? ""
                        if let imageURL = URL(string: urlString), UIApplication.shared.canOpenURL(imageURL) {
                            LinkPreview(previewURL: imageURL)
                                .aspectRatio(contentMode: .fit)
                        } else {
                            Text(urlString)
                                .foregroundStyle(.secondary)
                        }
                    }
                }
            }
        }
        .listStyle(.insetGrouped)
        .navigationTitle("Create Image")
    }
}<|MERGE_RESOLUTION|>--- conflicted
+++ resolved
@@ -13,11 +13,7 @@
     
     @State private var prompt: String = ""
     @State private var n: Int = 1
-<<<<<<< HEAD
-    @State private var size: ImagesQuery.Size
-=======
-    @State private var size = ImagesQuery.Size.allCases.first!
->>>>>>> 224f4ef6
+    @State private var size = ImagesQuery.Size._1024
 
     private var sizes = ImagesQuery.Size.allCases
     
